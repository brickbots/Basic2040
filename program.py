--- conflicted
+++ resolved
@@ -1,352 +1,342 @@
-#! /usr/bin/python
-
-# SPDX-License-Identifier: GPL-3.0-or-later
-#
-# This program is free software: you can redistribute it and/or modify
-# it under the terms of the GNU General Public License as published by
-# the Free Software Foundation, either version 3 of the License, or
-# (at your option) any later version.
-#
-# This program is distributed in the hope that it will be useful,
-# but WITHOUT ANY WARRANTY; without even the implied warranty of
-# MERCHANTABILITY or FITNESS FOR A PARTICULAR PURPOSE.  See the
-# GNU General Public License for more details.
-#
-# You should have received a copy of the GNU General Public License
-# along with this program.  If not, see <https://www.gnu.org/licenses/>.
-
-"""Class representing a BASIC program.
-This is a list of statements, ordered by
-line number.
-
-"""
-
-from basictoken import BASICToken as Token
-from basicparser import BASICParser
-from flowsignal import FlowSignal
-from lexer import Lexer
-
-
-class Program:
-
-    def __init__(self):
-        # Dictionary to represent program
-        # statements, keyed by line number
-        self.__program = {}
-
-        # Program counter
-        self.__next_stmt = 0
-
-        # Initialise return stack for subroutine returns
-        # and loop returns
-        self.__return_stack = []
-
-    def __str__(self):
-
-        program_text = ""
-        line_numbers = self.line_numbers()
-
-        for line_number in line_numbers:
-            program_text += str(line_number) + " "
-
-            statement = self.__program[line_number]
-            for token in statement:
-                # Add in quotes for strings
-                if token.category == Token.STRING:
-                    program_text += '"' + token.lexeme + '" '
-
-                else:
-                    program_text += token.lexeme + " "
-            program_text += "\n"
-        return program_text
-
-    def list(self):
-        """Lists the program"""
-        print(str(self), end="")
-
-    def save(self, file):
-        """Save the program
-
-        :param file: The name and path of the save file, .bas is
-                     appended
-
-        """
-        if not file.lower().endswith(".bas"):
-            file += ".bas"
-        try:
-<<<<<<< HEAD
-            with open(file + ".bas", "w") as outfile:
-=======
-            with open(file, "w") as outfile:
->>>>>>> fb929910
-                outfile.write(str(self))
-        except OSError:
-            raise OSError("Could not save to file")
-
-    def load(self, file):
-        """Load the program
-
-        :param file: The name and path of the file to be loaded, .bas is
-                     appended
-
-        """
-
-        # New out the program
-        self.delete()
-<<<<<<< HEAD
-        try:
-            lexer = Lexer()
-            with open(file + ".bas", "r") as infile:
-=======
-        if not file.lower().endswith(".bas"):
-            file += ".bas"
-        try:
-            lexer = Lexer()
-            with open(file, "r") as infile:
->>>>>>> fb929910
-                for line in infile:
-                    line = line.replace("\r", "").replace("\n", "").strip()
-                    tokenlist = lexer.tokenize(line)
-                    self.add_stmt(tokenlist)
-
-        except OSError:
-            raise OSError("Could not read file")
-
-    def add_stmt(self, tokenlist):
-        """
-        Adds the supplied token list
-        to the program. The first token should
-        be the line number. If a token list with the
-        same line number already exists, this is
-        replaced.
-
-        :param tokenlist: List of BTokens representing a
-        numbered program statement
-
-        """
-        try:
-            line_number = int(tokenlist[0].lexeme)
-            self.__program[line_number] = tokenlist[1:]
-
-        except TypeError as err:
-            raise TypeError("Invalid line number: " +
-                            str(err))
-
-    def line_numbers(self):
-        """Returns a list of all the
-        line numbers for the program,
-        sorted
-
-        :return: A sorted list of
-        program line numbers
-        """
-        line_numbers = list(self.__program.keys())
-        line_numbers.sort()
-
-        return line_numbers
-
-    def __execute(self, line_number):
-        """Execute the statement with the
-        specified line number
-
-        :param line_number: The line number
-
-        :return: The FlowSignal to indicate to the program
-        how to branch if necessary, None otherwise
-
-        """
-        if line_number not in self.__program.keys():
-            raise RuntimeError("Line number " + line_number +
-                               " does not exist")
-
-        statement = self.__program[line_number]
-
-        try:
-            return self.__parser.parse(statement, line_number)
-
-        except RuntimeError as err:
-            raise RuntimeError(str(err))
-
-    def execute(self):
-        """Execute the program"""
-
-        self.__parser = BASICParser()
-
-        line_numbers = self.line_numbers()
-
-        if len(line_numbers) > 0:
-            # Set up an index into the ordered list
-            # of line numbers that can be used for
-            # sequential statement execution. The index
-            # will be incremented by one, unless modified by
-            # a jump
-            index = 0
-            self.set_next_line_number(line_numbers[index])
-
-            # Run through the program until the
-            # has line number has been reached
-            while True:
-                flowsignal = self.__execute(self.get_next_line_number())
-
-                if flowsignal:
-                    if flowsignal.ftype == FlowSignal.SIMPLE_JUMP:
-                        # GOTO or conditional branch encountered
-                        try:
-                            index = line_numbers.index(flowsignal.ftarget)
-
-                        except ValueError:
-                            raise RuntimeError("Invalid line number supplied in GOTO or conditional branch: "
-                                               + str(flowsignal.ftarget))
-
-                        self.set_next_line_number(flowsignal.ftarget)
-
-                    elif flowsignal.ftype == FlowSignal.GOSUB:
-                        # Subroutine call encountered
-                        # Add line number of next instruction to
-                        # the return stack
-                        if index + 1 < len(line_numbers):
-                            self.__return_stack.append(line_numbers[index + 1])
-
-                        else:
-                            raise RuntimeError("GOSUB at end of program, nowhere to return")
-
-                        # Set the index to be the subroutine start line
-                        # number
-                        try:
-                            index = line_numbers.index(flowsignal.ftarget)
-
-                        except ValueError:
-                            raise RuntimeError("Invalid line number supplied in subroutine call: "
-                                               + str(flowsignal.ftarget))
-
-                        self.set_next_line_number(flowsignal.ftarget)
-
-                    elif flowsignal.ftype == FlowSignal.RETURN:
-                        # Subroutine return encountered
-                        # Pop return address from the stack
-                        try:
-                            index = line_numbers.index(self.__return_stack.pop())
-
-                        except ValueError:
-                            raise RuntimeError("Invalid subroutine return in line " +
-                                               str(self.get_next_line_number()))
-
-                        except IndexError:
-                            raise RuntimeError("RETURN encountered without corresponding " +
-                                               "subroutine call in line " + str(self.get_next_line_number()))
-
-                        self.set_next_line_number(line_numbers[index])
-
-                    elif flowsignal.ftype == FlowSignal.STOP:
-                        break
-
-                    elif flowsignal.ftype == FlowSignal.LOOP_BEGIN:
-                        # Loop start encountered
-                        # Put loop line number on the stack so
-                        # that it can be returned to when the loop
-                        # repeats
-                        self.__return_stack.append(self.get_next_line_number())
-
-                        # Continue to the next statement in the loop
-                        index = index + 1
-
-                        if index < len(line_numbers):
-                            self.set_next_line_number(line_numbers[index])
-
-                        else:
-                            # Reached end of program
-                            raise RuntimeError("Program terminated within a loop")
-
-                    elif flowsignal.ftype == FlowSignal.LOOP_SKIP:
-                        # Loop variable has reached end value, so ignore
-                        # all statements within loop and move past the corresponding
-                        # NEXT statement
-                        index = index + 1
-                        while index < len(line_numbers):
-                            next_line_number = line_numbers[index]
-                            temp_tokenlist = self.__program[next_line_number]
-
-                            if temp_tokenlist[0].category == Token.NEXT and \
-                               len(temp_tokenlist) > 1:
-                                # Check the loop variable to ensure we have not found
-                                # the NEXT statement for a nested loop
-                                if temp_tokenlist[1].lexeme == flowsignal.ftarget:
-                                    # Move the statement after this NEXT, if there
-                                    # is one
-                                    index = index + 1
-                                    if index < len(line_numbers):
-                                        next_line_number = line_numbers[index]  # Statement after the NEXT
-                                        self.set_next_line_number(next_line_number)
-                                        break
-
-                            index = index + 1
-
-                        # Check we have not reached end of program
-                        if index >= len(line_numbers):
-                            # Terminate the program
-                            break
-
-                    elif flowsignal.ftype == FlowSignal.LOOP_REPEAT:
-                        # Loop repeat encountered
-                        # Pop the loop start address from the stack
-                        try:
-                            index = line_numbers.index(self.__return_stack.pop())
-
-                        except ValueError:
-                            raise RuntimeError("Invalid loop exit in line " +
-                                               str(self.get_next_line_number()))
-
-                        except IndexError:
-                            raise RuntimeError("NEXT encountered without corresponding " +
-                                               "FOR loop in line " + str(self.get_next_line_number()))
-
-                        self.set_next_line_number(line_numbers[index])
-
-                else:
-                    index = index + 1
-
-                    if index < len(line_numbers):
-                        self.set_next_line_number(line_numbers[index])
-
-                    else:
-                        # Reached end of program
-                        break
-
-        else:
-            raise RuntimeError("No statements to execute")
-
-    def delete(self):
-        """Deletes the program by emptying the dictionary"""
-        self.__program.clear()
-
-    def delete_statement(self, line_number):
-        """Deletes a statement from the program with
-        the specified line number, if it exists
-
-        :param line_number: The line number to be deleted
-
-        """
-        try:
-            del self.__program[line_number]
-
-        except KeyError:
-            raise KeyError("Line number does not exist")
-
-    def get_next_line_number(self):
-        """Returns the line number of the next statement
-        to be executed
-
-        :return: The line number
-
-        """
-
-        return self.__next_stmt
-
-    def set_next_line_number(self, line_number):
-        """Sets the line number of the next
-        statement to be executed
-
-        :param line_number: The new line number
-
-        """
-        self.__next_stmt = line_number
+#! /usr/bin/python
+
+# SPDX-License-Identifier: GPL-3.0-or-later
+#
+# This program is free software: you can redistribute it and/or modify
+# it under the terms of the GNU General Public License as published by
+# the Free Software Foundation, either version 3 of the License, or
+# (at your option) any later version.
+#
+# This program is distributed in the hope that it will be useful,
+# but WITHOUT ANY WARRANTY; without even the implied warranty of
+# MERCHANTABILITY or FITNESS FOR A PARTICULAR PURPOSE.  See the
+# GNU General Public License for more details.
+#
+# You should have received a copy of the GNU General Public License
+# along with this program.  If not, see <https://www.gnu.org/licenses/>.
+
+"""Class representing a BASIC program.
+This is a list of statements, ordered by
+line number.
+
+"""
+
+from basictoken import BASICToken as Token
+from basicparser import BASICParser
+from flowsignal import FlowSignal
+from lexer import Lexer
+
+
+class Program:
+
+    def __init__(self):
+        # Dictionary to represent program
+        # statements, keyed by line number
+        self.__program = {}
+
+        # Program counter
+        self.__next_stmt = 0
+
+        # Initialise return stack for subroutine returns
+        # and loop returns
+        self.__return_stack = []
+
+    def __str__(self):
+
+        program_text = ""
+        line_numbers = self.line_numbers()
+
+        for line_number in line_numbers:
+            program_text += str(line_number) + " "
+
+            statement = self.__program[line_number]
+            for token in statement:
+                # Add in quotes for strings
+                if token.category == Token.STRING:
+                    program_text += '"' + token.lexeme + '" '
+
+                else:
+                    program_text += token.lexeme + " "
+            program_text += "\n"
+        return program_text
+
+    def list(self):
+        """Lists the program"""
+        print(str(self), end="")
+
+    def save(self, file):
+        """Save the program
+
+        :param file: The name and path of the save file, .bas is
+                     appended
+
+        """
+        if not file.lower().endswith(".bas"):
+            file += ".bas"
+        try:
+            with open(file, "w") as outfile:
+                outfile.write(str(self))
+        except OSError:
+            raise OSError("Could not save to file")
+
+    def load(self, file):
+        """Load the program
+
+        :param file: The name and path of the file to be loaded, .bas is
+                     appended
+
+        """
+
+        # New out the program
+        self.delete()
+        if not file.lower().endswith(".bas"):
+            file += ".bas"
+        try:
+            lexer = Lexer()
+            with open(file, "r") as infile:
+                for line in infile:
+                    line = line.replace("\r", "").replace("\n", "").strip()
+                    tokenlist = lexer.tokenize(line)
+                    self.add_stmt(tokenlist)
+
+        except OSError:
+            raise OSError("Could not read file")
+
+    def add_stmt(self, tokenlist):
+        """
+        Adds the supplied token list
+        to the program. The first token should
+        be the line number. If a token list with the
+        same line number already exists, this is
+        replaced.
+
+        :param tokenlist: List of BTokens representing a
+        numbered program statement
+
+        """
+        try:
+            line_number = int(tokenlist[0].lexeme)
+            self.__program[line_number] = tokenlist[1:]
+
+        except TypeError as err:
+            raise TypeError("Invalid line number: " +
+                            str(err))
+
+    def line_numbers(self):
+        """Returns a list of all the
+        line numbers for the program,
+        sorted
+
+        :return: A sorted list of
+        program line numbers
+        """
+        line_numbers = list(self.__program.keys())
+        line_numbers.sort()
+
+        return line_numbers
+
+    def __execute(self, line_number):
+        """Execute the statement with the
+        specified line number
+
+        :param line_number: The line number
+
+        :return: The FlowSignal to indicate to the program
+        how to branch if necessary, None otherwise
+
+        """
+        if line_number not in self.__program.keys():
+            raise RuntimeError("Line number " + line_number +
+                               " does not exist")
+
+        statement = self.__program[line_number]
+
+        try:
+            return self.__parser.parse(statement, line_number)
+
+        except RuntimeError as err:
+            raise RuntimeError(str(err))
+
+    def execute(self):
+        """Execute the program"""
+
+        self.__parser = BASICParser()
+
+        line_numbers = self.line_numbers()
+
+        if len(line_numbers) > 0:
+            # Set up an index into the ordered list
+            # of line numbers that can be used for
+            # sequential statement execution. The index
+            # will be incremented by one, unless modified by
+            # a jump
+            index = 0
+            self.set_next_line_number(line_numbers[index])
+
+            # Run through the program until the
+            # has line number has been reached
+            while True:
+                flowsignal = self.__execute(self.get_next_line_number())
+
+                if flowsignal:
+                    if flowsignal.ftype == FlowSignal.SIMPLE_JUMP:
+                        # GOTO or conditional branch encountered
+                        try:
+                            index = line_numbers.index(flowsignal.ftarget)
+
+                        except ValueError:
+                            raise RuntimeError("Invalid line number supplied in GOTO or conditional branch: "
+                                               + str(flowsignal.ftarget))
+
+                        self.set_next_line_number(flowsignal.ftarget)
+
+                    elif flowsignal.ftype == FlowSignal.GOSUB:
+                        # Subroutine call encountered
+                        # Add line number of next instruction to
+                        # the return stack
+                        if index + 1 < len(line_numbers):
+                            self.__return_stack.append(line_numbers[index + 1])
+
+                        else:
+                            raise RuntimeError("GOSUB at end of program, nowhere to return")
+
+                        # Set the index to be the subroutine start line
+                        # number
+                        try:
+                            index = line_numbers.index(flowsignal.ftarget)
+
+                        except ValueError:
+                            raise RuntimeError("Invalid line number supplied in subroutine call: "
+                                               + str(flowsignal.ftarget))
+
+                        self.set_next_line_number(flowsignal.ftarget)
+
+                    elif flowsignal.ftype == FlowSignal.RETURN:
+                        # Subroutine return encountered
+                        # Pop return address from the stack
+                        try:
+                            index = line_numbers.index(self.__return_stack.pop())
+
+                        except ValueError:
+                            raise RuntimeError("Invalid subroutine return in line " +
+                                               str(self.get_next_line_number()))
+
+                        except IndexError:
+                            raise RuntimeError("RETURN encountered without corresponding " +
+                                               "subroutine call in line " + str(self.get_next_line_number()))
+
+                        self.set_next_line_number(line_numbers[index])
+
+                    elif flowsignal.ftype == FlowSignal.STOP:
+                        break
+
+                    elif flowsignal.ftype == FlowSignal.LOOP_BEGIN:
+                        # Loop start encountered
+                        # Put loop line number on the stack so
+                        # that it can be returned to when the loop
+                        # repeats
+                        self.__return_stack.append(self.get_next_line_number())
+
+                        # Continue to the next statement in the loop
+                        index = index + 1
+
+                        if index < len(line_numbers):
+                            self.set_next_line_number(line_numbers[index])
+
+                        else:
+                            # Reached end of program
+                            raise RuntimeError("Program terminated within a loop")
+
+                    elif flowsignal.ftype == FlowSignal.LOOP_SKIP:
+                        # Loop variable has reached end value, so ignore
+                        # all statements within loop and move past the corresponding
+                        # NEXT statement
+                        index = index + 1
+                        while index < len(line_numbers):
+                            next_line_number = line_numbers[index]
+                            temp_tokenlist = self.__program[next_line_number]
+
+                            if temp_tokenlist[0].category == Token.NEXT and \
+                               len(temp_tokenlist) > 1:
+                                # Check the loop variable to ensure we have not found
+                                # the NEXT statement for a nested loop
+                                if temp_tokenlist[1].lexeme == flowsignal.ftarget:
+                                    # Move the statement after this NEXT, if there
+                                    # is one
+                                    index = index + 1
+                                    if index < len(line_numbers):
+                                        next_line_number = line_numbers[index]  # Statement after the NEXT
+                                        self.set_next_line_number(next_line_number)
+                                        break
+
+                            index = index + 1
+
+                        # Check we have not reached end of program
+                        if index >= len(line_numbers):
+                            # Terminate the program
+                            break
+
+                    elif flowsignal.ftype == FlowSignal.LOOP_REPEAT:
+                        # Loop repeat encountered
+                        # Pop the loop start address from the stack
+                        try:
+                            index = line_numbers.index(self.__return_stack.pop())
+
+                        except ValueError:
+                            raise RuntimeError("Invalid loop exit in line " +
+                                               str(self.get_next_line_number()))
+
+                        except IndexError:
+                            raise RuntimeError("NEXT encountered without corresponding " +
+                                               "FOR loop in line " + str(self.get_next_line_number()))
+
+                        self.set_next_line_number(line_numbers[index])
+
+                else:
+                    index = index + 1
+
+                    if index < len(line_numbers):
+                        self.set_next_line_number(line_numbers[index])
+
+                    else:
+                        # Reached end of program
+                        break
+
+        else:
+            raise RuntimeError("No statements to execute")
+
+    def delete(self):
+        """Deletes the program by emptying the dictionary"""
+        self.__program.clear()
+
+    def delete_statement(self, line_number):
+        """Deletes a statement from the program with
+        the specified line number, if it exists
+
+        :param line_number: The line number to be deleted
+
+        """
+        try:
+            del self.__program[line_number]
+
+        except KeyError:
+            raise KeyError("Line number does not exist")
+
+    def get_next_line_number(self):
+        """Returns the line number of the next statement
+        to be executed
+
+        :return: The line number
+
+        """
+
+        return self.__next_stmt
+
+    def set_next_line_number(self, line_number):
+        """Sets the line number of the next
+        statement to be executed
+
+        :param line_number: The new line number
+
+        """
+        self.__next_stmt = line_number