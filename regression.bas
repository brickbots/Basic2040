--- conflicted
+++ resolved
@@ -1,122 +1,104 @@
-10 REM A BASIC PROGRAM THAT CAN BE USED FOR REGRESSION TESTING
-20 REM OF ALL INTERPRETER FUNCTIONALITY
-30 PRINT "*** Testing basic arithmetic functions and multiple statements ***"
-40 LET I = 100: LET J = 200
-60 PRINT "Expecting the sum to be 300:"
-70 PRINT I + J
-80 PRINT "Expecting the product to be 20000:"
-90 PRINT I * J
-100 PRINT "Expecting the sum to be 20100:"
-110 PRINT 100 + I * J
-120 PRINT "Expecting sum to be 40000"
-130 PRINT (100 + I) * J
-140 IF I > J THEN 150 ELSE 180
-150 PRINT "Should not print the smaller value of I which is "; I
-160 PRINT I
-170 GOTO 180
-180 PRINT "Should print the larger value of J which is "; J
-190 PRINT J
-200 GOTO 220
-210 PRINT "Should not print this line"
-220 PRINT "*** Testing subroutine behaviour ***"
-230 PRINT "Calling subroutine"
-240 GOSUB 1630
-250 PRINT "Exited subroutine"
-260 PRINT "Now testing nested subroutines"
-270 GOSUB 1660
-280 PRINT "*** Testing loops ***"
-290 PRINT "This loop should count to 5 in increments of 1:"
-300 FOR I = 1 TO 5
-310 PRINT I
-320 NEXT I
-330 PRINT "This loop should count back from 10 to 1 in decrements of 2:"
-340 FOR I = 10 TO 1 STEP -2
-350 PRINT I
-360 NEXT I
-370 PRINT "These nested loops should print 11, 12, 13, 21, 22, 23:"
-380 FOR I = 1 TO 2
-390 FOR J = 1 TO 3
-400 PRINT I; J
-410 NEXT J
-420 NEXT I
-430 PRINT "*** Testing arrays ***"
-440 DIM A(3, 3)
-450 FOR I = 0 TO 2
-460 FOR J = 0 TO 2
-470 LET A(I, J) = 5
-480 NEXT J
-490 NEXT I
-500 PRINT "This should print 555"
-<<<<<<< HEAD
-510 PRINT A(0, 0); A(1, 1); A(2, 2)
-520 PRINT "*** Finished ***"
-530 STOP
-540 REM A SUBROUTINE TEST
-550 PRINT "Executing the subroutine"
-560 RETURN
-600 REM AN OUTER SUBROUTINE
-610 GOSUB 700
-620 PRINT "This should be printed second"
-630 RETURN
-700 REM A NESTED SUBROUTINE
-710 PRINT "This should be printed first"
-720 RETURN
-
-=======
-510 PRINT A(0, 0), A(1, 1), A(2, 2)
-520 PRINT "*** Testing file i/o ***"
-530 OPEN "REGRESSION.TXT" FOR OUTPUT AS #1
-540 PRINT #1,"0123456789Hello World!"
-550 CLOSE #1
-560 OPEN "REGRESSION.TXT" FOR INPUT AS #2
-570 PRINT "The next line should say 'Hello World!'"
-580 FSEEK #2,10
-590 INPUT #2,A$
-600 PRINT A$
-620 N = 0
-630 I = 7
-640 PRINT "This loop should count to 5 in increments of 1 twice:"
-650 FOR I = 1 TO 10
-660 PRINT I
-670 IF I = 5 THEN GOTO 690
-680 NEXT I
-690 N = N + 1
-700 IF N < 2 THEN GOTO 650
-810 PRINT "The loop variable I should be equal to 5, I=",I
-815 DATA "DATA Statement tests..." 
-820 READ A$
-825 PRINT "The next line should read: DATA Statement tests..." 
-830 PRINT A$ 
-840 DATA 1 , 2 , 3 
-850 DATA 4 , 5 , 6 
-855 DATA 1.5 , 2 , "test" 
-858 PRINT "The next three lines should be: 12 34 56"
-860 FOR I = 1 TO 3 
-870 READ J , K 
-880 PRINT J , K 
-890 NEXT I 
-900 RESTORE 840 
-910 READ I , J , K 
-920 PRINT "the next line should print 123" 
-930 PRINT I , J , K 
-970 RESTORE 855 
-980 READ A1 , B , C$ 
-990 PRINT "Float: " , A1 , " Int: " , B , " String: " , C$ 
-1000 RESTORE 850 
-1010 READ I , J , K , L 
-1020 PRINT "the next line should print 4561.5:" 
-1030 PRINT I , J , K , L 
-1610 PRINT "*** Finished ***"
-1620 STOP
-1630 REM A SUBROUTINE TEST
-1640 PRINT "Executing the subroutine"
-1650 RETURN
-1660 REM AN OUTER SUBROUTINE
-1670 GOSUB 1700
-1680 PRINT "This should be printed second"
-1690 RETURN
-1700 REM A NESTED SUBROUTINE
-1710 PRINT "This should be printed first"
-1720 RETURN
-
->>>>>>> d1078587
+10 REM A BASIC PROGRAM THAT CAN BE USED FOR REGRESSION TESTING
+20 REM OF ALL INTERPRETER FUNCTIONALITY
+30 PRINT "*** Testing basic arithmetic functions and multiple statements ***"
+40 LET I = 100: LET J = 200
+60 PRINT "Expecting the sum to be 300:"
+70 PRINT I + J
+80 PRINT "Expecting the product to be 20000:"
+90 PRINT I * J
+100 PRINT "Expecting the sum to be 20100:"
+110 PRINT 100 + I * J
+120 PRINT "Expecting sum to be 40000"
+130 PRINT (100 + I) * J
+140 IF I > J THEN 150 ELSE 180
+150 PRINT "Should not print the smaller value of I which is "; I
+160 PRINT I
+170 GOTO 180
+180 PRINT "Should print the larger value of J which is "; J
+190 PRINT J
+200 GOTO 220
+210 PRINT "Should not print this line"
+220 PRINT "*** Testing subroutine behaviour ***"
+230 PRINT "Calling subroutine"
+240 GOSUB 1630
+250 PRINT "Exited subroutine"
+260 PRINT "Now testing nested subroutines"
+270 GOSUB 1660
+280 PRINT "*** Testing loops ***"
+290 PRINT "This loop should count to 5 in increments of 1:"
+300 FOR I = 1 TO 5
+310 PRINT I
+320 NEXT I
+330 PRINT "This loop should count back from 10 to 1 in decrements of 2:"
+340 FOR I = 10 TO 1 STEP -2
+350 PRINT I
+360 NEXT I
+370 PRINT "These nested loops should print 11, 12, 13, 21, 22, 23:"
+380 FOR I = 1 TO 2
+390 FOR J = 1 TO 3
+400 PRINT I; J
+410 NEXT J
+420 NEXT I
+430 PRINT "*** Testing arrays ***"
+440 DIM A(3, 3)
+450 FOR I = 0 TO 2
+460 FOR J = 0 TO 2
+470 LET A(I, J) = 5
+480 NEXT J
+490 NEXT I
+500 PRINT "This should print 555"
+510 PRINT A(0, 0); A(1, 1); A(2, 2)
+520 PRINT "*** Testing file i/o ***"
+530 OPEN "REGRESSION.TXT" FOR OUTPUT AS #1
+540 PRINT #1,"0123456789Hello World!"
+550 CLOSE #1
+560 OPEN "REGRESSION.TXT" FOR INPUT AS #2
+570 PRINT "The next line should say 'Hello World!'"
+580 FSEEK #2,10
+590 INPUT #2,A$
+600 PRINT A$
+620 N = 0
+630 I = 7
+640 PRINT "This loop should count to 5 in increments of 1 twice:"
+650 FOR I = 1 TO 10
+660 PRINT I
+670 IF I = 5 THEN GOTO 690
+680 NEXT I
+690 N = N + 1
+700 IF N < 2 THEN GOTO 650
+810 PRINT "The loop variable I should be equal to 5, I=";I
+815 DATA "DATA Statement tests..." 
+820 READ A$
+825 PRINT "The next line should read: DATA Statement tests..." 
+830 PRINT A$ 
+840 DATA 1 , 2 , 3 
+850 DATA 4 , 5 , 6 
+855 DATA 1.5 , 2 , "test" 
+858 PRINT "The next three lines should be: 12 34 56"
+860 FOR I = 1 TO 3 
+870 READ J , K 
+880 PRINT J ; K 
+890 NEXT I 
+900 RESTORE 840 
+910 READ I , J , K 
+920 PRINT "the next line should print 123" 
+930 PRINT I ; J ; K 
+970 RESTORE 855 
+980 READ A1 , B , C$ 
+990 PRINT "Float: " ; A1 ; " Int: " ; B ; " String: " ; C$ 
+1000 RESTORE 850 
+1010 READ I , J , K , L 
+1020 PRINT "the next line should print 4561.5:" 
+1030 PRINT I; J ; K ; L 
+1610 PRINT "*** Finished ***"
+1620 STOP
+1630 REM A SUBROUTINE TEST
+1640 PRINT "Executing the subroutine"
+1650 RETURN
+1660 REM AN OUTER SUBROUTINE
+1670 GOSUB 1700
+1680 PRINT "This should be printed second"
+1690 RETURN
+1700 REM A NESTED SUBROUTINE
+1710 PRINT "This should be printed first"
+1720 RETURN